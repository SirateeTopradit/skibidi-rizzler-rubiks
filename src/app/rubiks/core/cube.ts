--- conflicted
+++ resolved
@@ -763,11 +763,7 @@
                 // Schedule the next rotation after a short delay
                 setTimeout(() => {
                     requestAnimationFrame(doOneScramble);
-<<<<<<< HEAD
-                }, 100); // Wait before the next rotation
-=======
                 }, 10);  // Wait before the next rotation
->>>>>>> 2b28ee8d
             });
         };
 
